from dataflow.operators.generate import (
    SQLGenerator,
    Text2SQLQuestionGenerator,
    Text2SQLPromptGenerator,
    Text2SQLCoTGenerator
)
from dataflow.operators.filter import (
    SQLExecutionFilter
)
from dataflow.operators.eval import (
    SQLComponentClassifier,
    SQLExecutionClassifier
)   
from dataflow.utils.storage import FileStorage
from dataflow.serving import LocalModelLLMServing_vllm, LocalModelLLMServing_sglang
from dataflow.utils.text2sql.database_manager import DatabaseManager


class Text2SQLGeneration_GPUPipeline():
    def __init__(self):

        self.storage = FileStorage(
            first_entry_file_name="",
            cache_path="./cache",
            file_name_prefix="dataflow_cache_step",
            cache_type="jsonl",
        )

        self.llm_serving = LocalModelLLMServing_vllm(
            hf_model_name_or_path="Qwen/Qwen2.5-7B-Instruct", # set to your own model path
            vllm_tensor_parallel_size=1,
            vllm_max_tokens=8192,
        )

        # use SGLang as LLM serving
        # llm_serving = LocalModelLLMServing_sglang(
        #     hf_model_name_or_path="Qwen/Qwen2.5-7B-Instruct",
        #     sgl_dp_size=1, # data parallel size
        #     sgl_tp_size=1, # tensor parallel size
        #     sgl_max_tokens=1024,
        #     sgl_tensor_parallel_size=4
        # )

        # It is recommended to use better LLMs for the generation of Chain-of-Thought (CoT) reasoning process.
        cot_generation_llm_serving = LocalModelLLMServing_vllm(
            hf_model_name_or_path="Qwen/Qwen2.5-7B-Instruct", # set to your own model path
            vllm_tensor_parallel_size=1,
            vllm_max_tokens=8192,
        )

<<<<<<< HEAD
        self.embedding_serving = LocalModelLLMServing_vllm(hf_model_name_or_path="Alibaba-NLP/gte-Qwen2-7B-instruct", vllm_max_tokens=8192)
=======


        embedding_serving = LocalModelLLMServing_vllm(hf_model_name_or_path="Alibaba-NLP/gte-Qwen2-7B-instruct", vllm_max_tokens=8192)
>>>>>>> 7a77a7c7

        # You can customize the difficulty config here, but it must contain 'thresholds' and 'labels' keys
        execution_difficulty_config = {
            'thresholds': [2, 5, 9],
            'labels': ['easy', 'medium', 'hard', 'extra']
        }

        component_difficulty_config = {
            'thresholds': [2, 4, 6],      
            'labels': ['easy', 'medium', 'hard', 'extra']
        }

        # You can customize the prompt template here, but it must contain {schema} and {question} placeholders
        prompt_template = '''Task Overview:
            /* Given the following database schema: */
            {schema}
            /* Answer the following: {question} */
            Let's think step by step'''

        # You can customize the schema config here, but it must contain 'format' and 'use_example' keys
        schema_config = {
            'format': 'ddl',  # Optional: 'ddl', 'formatted_schema'
            'use_example': True  # Whether to include example data
        }

        # A demo database is provided. Download it from the following URL and update the path:  
        # https://huggingface.co/datasets/Open-Dataflow/dataflow-Text2SQL-database-example  
        db_root_path = ""  

        # SQL execution timeout. Generated SQL execution time should be less than this value.
        sql_execution_timeout = 3

        # SQLite and MySQL are currently supported
        # db_type can be sqlite or mysql, which must match your database type
        # If sqlite is selected, root_path must be provided, this path must exist and contain database files
        # If mysql is selected, host, user, password must be provided, these credentials must be correct and have access permissions
        # MySQL example:
        # database_manager = DatabaseManager(
        #     db_type="mysql",
        #     config={
        #         "host": "localhost",
        #         "user": "root",
        #         "password": "your_password",
        #         "database": "your_database_name"
        #     }
        # )
        # SQLite example:
        database_manager = DatabaseManager(
            db_type="sqlite",
            config={
                "root_path": db_root_path
            },
            logger=None,
            max_connections_per_db=100,
            max_workers=100
        )
        
        self.sql_generator_step1 = SQLGenerator(
            llm_serving=self.llm_serving,
            database_manager=database_manager,
            generate_num=300
        )

        self.sql_execution_filter_step2 = SQLExecutionFilter(
            database_manager=database_manager,
            timeout=sql_execution_timeout
        )

<<<<<<< HEAD
        self.text2sql_question_generator_step3 = Text2SQLQuestionGenerator(
            llm_serving=self.llm_serving,
            embedding_serving=self.embedding_serving,
=======
        self.text2sql_question_generator_step3 = QuestionGeneration(
            llm_serving=self.llm_serving,
            embedding_serving=embedding_serving,
>>>>>>> 7a77a7c7
            database_manager=database_manager,
            question_candidates_num=5
        )

        self.text2sql_prompt_generator_step4 = Text2SQLPromptGenerator(
            database_manager=database_manager,
            prompt_template=prompt_template,
            schema_config=schema_config
        )

        self.sql_cot_generator_step5 = Text2SQLCoTGenerator(
            llm_serving=cot_generation_llm_serving,
            database_manager=database_manager,
            schema_config=schema_config,
            max_retries=3,
            enable_retry=True,
            timeout=sql_execution_timeout
        )

        self.sql_component_classifier_step6 = SQLComponentClassifier(
            difficulty_config=component_difficulty_config
        )

<<<<<<< HEAD
        self.sql_execution_classifier_step7 = SQLExecutionClassifier(
=======
        self.sql_execution_classifier_step7 = ExecutionClassifier(
>>>>>>> 7a77a7c7
            llm_serving=self.llm_serving,
            database_manager=database_manager,
            difficulty_config=execution_difficulty_config,
            num_generations=5,
            timeout=sql_execution_timeout
        )
        
        
    def forward(self):

        sql_key = "SQL"
        db_id_key = "db_id"
        question_key = "question"

        self.sql_generator_step1.run(
            storage=self.storage.step(),
            output_sql_key=sql_key,
            output_db_id_key=db_id_key
        )

        self.sql_execution_filter_step2.run(
            storage=self.storage.step(),
            input_sql_key=sql_key,
            input_db_id_key=db_id_key
        )

        self.text2sql_question_generator_step3.run(
            storage=self.storage.step(),
            input_sql_key=sql_key,
            input_db_id_key=db_id_key,
            output_question_key=question_key
        )

        self.text2sql_prompt_generator_step4.run(
            storage=self.storage.step(),
            input_question_key=question_key,
            input_db_id_key=db_id_key,
            output_prompt_key="prompt"
        )

        self.sql_cot_generator_step5.run(
            storage=self.storage.step(),
            input_sql_key=sql_key,
            input_question_key=question_key,
            input_db_id_key=db_id_key,
            output_cot_key="cot_reasoning"
        )

        self.sql_component_classifier_step6.run(
            storage=self.storage.step(),
            input_sql_key=sql_key,
            output_difficulty_key="sql_component_difficulty"
        )

        self.sql_execution_classifier_step7.run(
            storage=self.storage.step(),
            input_sql_key=sql_key,
            input_db_id_key=db_id_key,
            input_prompt_key="prompt",
            output_difficulty_key="sql_execution_difficulty"
        )

if __name__ == "__main__":
    model = Text2SQLGeneration_GPUPipeline()
    model.forward()
<|MERGE_RESOLUTION|>--- conflicted
+++ resolved
@@ -48,13 +48,7 @@
             vllm_max_tokens=8192,
         )
 
-<<<<<<< HEAD
-        self.embedding_serving = LocalModelLLMServing_vllm(hf_model_name_or_path="Alibaba-NLP/gte-Qwen2-7B-instruct", vllm_max_tokens=8192)
-=======
-
-
         embedding_serving = LocalModelLLMServing_vllm(hf_model_name_or_path="Alibaba-NLP/gte-Qwen2-7B-instruct", vllm_max_tokens=8192)
->>>>>>> 7a77a7c7
 
         # You can customize the difficulty config here, but it must contain 'thresholds' and 'labels' keys
         execution_difficulty_config = {
@@ -123,15 +117,9 @@
             timeout=sql_execution_timeout
         )
 
-<<<<<<< HEAD
         self.text2sql_question_generator_step3 = Text2SQLQuestionGenerator(
             llm_serving=self.llm_serving,
-            embedding_serving=self.embedding_serving,
-=======
-        self.text2sql_question_generator_step3 = QuestionGeneration(
-            llm_serving=self.llm_serving,
             embedding_serving=embedding_serving,
->>>>>>> 7a77a7c7
             database_manager=database_manager,
             question_candidates_num=5
         )
@@ -155,11 +143,7 @@
             difficulty_config=component_difficulty_config
         )
 
-<<<<<<< HEAD
         self.sql_execution_classifier_step7 = SQLExecutionClassifier(
-=======
-        self.sql_execution_classifier_step7 = ExecutionClassifier(
->>>>>>> 7a77a7c7
             llm_serving=self.llm_serving,
             database_manager=database_manager,
             difficulty_config=execution_difficulty_config,
