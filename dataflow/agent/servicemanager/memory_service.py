#!/usr/bin/env python3
"""
memory_service.py  ── Simple in-memory session & conversation store
Author  : Zhou Liu
License : MIT
Created : 2024-06-24

This module provides the `Memory` class, a lightweight container that keeps:

* full chat history (list of role/content dicts)
* caches of the latest user / assistant messages
* arbitrary per-session key-value data
* helper functions for pickling complex objects

It is completely thread-safe in CPython **only if** each request handler
works on its own event-loop thread; otherwise add locking by yourself.
"""

#!/usr/bin/env python3
"""
memory_service.py  ── Simple in-memory session & conversation store
Author  : Zhou Liu
License : MIT
Created : 2024-06-24
Updated : 2025-08-19  ← add token-counting support
"""

from datetime import datetime
import hashlib
import json
from pathlib import Path
import pickle
import collections
import httpx
from typing import Any, Dict, List, Union

# ───────────────────────────── Memory ──────────────────────────────
class Memory:
    """
    In-memory container that keeps conversation history, arbitrary per-session
    data, **and cumulative token usage**.
    """

    def __init__(self) -> None:
        # Conversation history                     
        self.storage: Dict[str, List[Dict[str, Any]]] = {}
<<<<<<< HEAD
        self.token_stats: Dict[str, int] = collections.defaultdict(int)
=======
        self.prompt_token_stats: Dict[str, int] = collections.defaultdict(int)
        self.completion_token_stats: Dict[str, int] = collections.defaultdict(int)
        self.total_token_stats: Dict[str, int] = collections.defaultdict(int)
>>>>>>> b744a3b0

        # Cache only the latest user / assistant messages
        self._last_user: Dict[str, Dict[str, Any]] = {}
        self._last_assistant: Dict[str, Dict[str, Any]] = {}

        # Arbitrary key-value payload per session
        self.sessions: Dict[str, Dict[str, Any]] = {}

    # ------------------------  token helpers  -----------------------
<<<<<<< HEAD
    def add_tokens(self, session_id: str, n_tokens: int) -> None:
        """Accumulate *n_tokens* to the running total of *session_id*."""
        self.token_stats[session_id] += int(n_tokens)

    def get_total_tokens(self, session_id: str) -> int:
        """Return cumulative token count for *session_id*; 0 if none."""
        return self.token_stats.get(session_id, 0)
=======
    def add_tokens(self, session_id: str, prompt_tokens: int, completion_tokens: int, total_tokens: int) -> None:
        """Accumulate *prompt_tokens* and *completion_tokens* to the running total of *session_id*."""
        self.prompt_token_stats[session_id] += int(prompt_tokens)
        self.completion_token_stats[session_id] += int(completion_tokens)
        self.total_token_stats[session_id] += int(total_tokens)

    def get_total_tokens(self, session_id: str) -> int:
        """Return cumulative token count for *session_id*; 0 if none."""
        return self.total_token_stats.get(session_id, 0)
>>>>>>> b744a3b0
    # ----------------------------------------------------------------

    # ----------------------  conversation I/O  ----------------------
    def get_session_id(self, key: str) -> str:
        return hashlib.sha256(key.encode("utf-8")).hexdigest()

    def add_messages(
        self, session_id: str, messages: List[Dict[str, Any]]
    ) -> None:
        buf = self.storage.setdefault(session_id, [])
        for m in messages:
            buf.append({"role": m["role"], "content": m["content"]})

    def add_response(self, session_id: str, message: Dict[str, Any]) -> None:
        buf = self.storage.setdefault(session_id, [])
        buf.append({"role": message["role"], "content": message["content"]})

    def get_history(self, session_id: str) -> List[Dict[str, Any]]:
        return self.storage.get(session_id, [])

    def add_content(self, session_id: str, role: str, message: Any) -> None:
        buf = self.storage.setdefault(session_id, [])
        buf.append({"role": role, "content": str(message)})

    def get_last_messages(
        self, session_id: str, n: int = 2
    ) -> List[Dict[str, Any]]:
        history = self.get_history(session_id)
        return history[-n:] if len(history) >= n else history

    def add_last_user(self, session_id: str, message: Dict[str, Any]) -> None:
        self._last_user[session_id] = message

    def add_last_assistant(
        self, session_id: str, message: Dict[str, Any]
    ) -> None:
        self._last_assistant[session_id] = message

    def get_last_user(self, session_id: str) -> Dict[str, Any]:
        return self._last_user.get(session_id, {})

    def get_last_assistant(self, session_id: str) -> Dict[str, Any]:
        return self._last_assistant.get(session_id, {})

    # ----------------------  arbitrary payload  ---------------------
    def set_session_data(self, session_id: str, key: str, value: Any) -> None:
        self.sessions.setdefault(session_id, {})[key] = value

    def get_session_data(
        self, session_id: str, key: str, default: Any = None
    ) -> Any:
        return self.sessions.get(session_id, {}).get(key, default)

    def save_object(self, session_id: str, key: str, obj: Any) -> None:
        data = pickle.dumps(obj)
        self.set_session_data(session_id, key, data)

    def load_object(
        self, session_id: str, key: str, default: Any = None
    ) -> Any:
        data = self.get_session_data(session_id, key)
        if data is None:
            return default
        try:
            return pickle.loads(data)
        except Exception:
            return default

    def append_session_list(
        self, session_id: str, key: str, item: Any
    ) -> None:
        buf = self.get_session_data(session_id, key) or []
        buf.append(item)
        self.set_session_data(session_id, key, buf)

    # ---------------------------  wipe  ------------------------------
    def clear_history(self, session_id: str) -> None:
        self.storage.pop(session_id, None)
        self._last_user.pop(session_id, None)
        self._last_assistant.pop(session_id, None)

    def clear_session(self, session_id: str) -> None:
        self.sessions.pop(session_id, None)
<<<<<<< HEAD
        self.token_stats.pop(session_id, None)
=======
        self.prompt_token_stats.pop(session_id, None)
        self.completion_token_stats.pop(session_id, None)
        self.total_token_stats.pop(session_id, None)
>>>>>>> b744a3b0

    def reset(self, session_id: str) -> None:
        self.clear_history(session_id)
        self.clear_session(session_id)
        
    # ────────────────── 1) 汇总（覆盖写）──────────────────
    def dump_token_summary(
        self,
        filepath: Union[str, Path] = "token_summary.json"
    ) -> None:
        """
        把 *累计* token 数写入 JSON（覆盖写）。
        结构：
        {
            "<session_id>": {
<<<<<<< HEAD
                "total_tokens": 4567,
=======
                "prompt_tokens": 1234,
                "completion_tokens": 1234,
                "total_tokens": 2468,
>>>>>>> b744a3b0
                "updated_at": "2025-08-19T13:45:12"
            },
            ...
        }
        """
        payload = {
            sid: {
<<<<<<< HEAD
                "total_tokens": tokens,
                "updated_at": datetime.utcnow().isoformat(timespec="seconds"),
            }
            for sid, tokens in self.token_stats.items()
=======
                "prompt_tokens": self.prompt_token_stats.get(sid, 0),
                "completion_tokens": self.completion_token_stats.get(sid, 0),
                "total_tokens": self.total_token_stats.get(sid, 0),
                "updated_at": datetime.utcnow().isoformat(timespec="seconds"),
            }
            for sid in self.total_token_stats.keys()
>>>>>>> b744a3b0
        }
        Path(filepath).write_text(
            json.dumps(payload, indent=2, ensure_ascii=False)
        )

    def load_token_summary(
        self,
        filepath: Union[str, Path] = "token_summary.json"
    ) -> None:
        """启动时读取汇总文件（若不存在就跳过）。"""
        try:
            data = json.loads(Path(filepath).read_text())
            for sid, info in data.items():
<<<<<<< HEAD
                self.token_stats[sid] = int(info.get("total_tokens", 0))
=======
                self.prompt_token_stats[sid] = int(info.get("prompt_token_stats", 0))
                self.completion_token_stats[sid] = int(info.get("completion_tokens", 0))
                self.total_token_stats[sid] = int(info.get("total_tokens", 0))
>>>>>>> b744a3b0
        except FileNotFoundError:
            pass
        except Exception as err:
            print(f"[Memory] load_token_summary() failed: {err}")


    # ────────────────── 2) 明细（追加写）──────────────────
    def append_token_event(
        self,
        session_id: str,
<<<<<<< HEAD
        n_tokens: int,
        filepath: Union[str, Path] = "token_events.jsonl",
    ) -> None:
        """
        以 **JSON Lines** 形式把每次调用写一行：
        {"session_id": "...", "tokens": 123, "cum_tokens": 456, "ts": "..."}
        不会发生覆盖。
        """
        record = {
            "session_id": session_id,
            "tokens": int(n_tokens),
            "cum_tokens": self.token_stats[session_id],
=======
        prompt_tokens: int,
        completion_tokens: int,
        total_tokens: int,
        filepath: Union[str, Path] = "token_events.jsonl",
    ) -> None:
        """
        以 **JSON Lines** 格式记录每次 API 调用的 token 使用情况。
        每次调用都会在日志文件中追加一行新的 JSON 数据，不会覆盖已有内容。
        日志格式示例:
        {"session_id": "some_session_id", "tokens": {"prompt": 100, "completion": 50, "total": 150}, "cum_tokens": {"prompt": 300, "completion": 200, "total": 500}, "ts": "2025-09-02T03:06:59Z"}
        """
        record = {
            "session_id": session_id,
            "tokens": {  # 本次请求消耗的 token
                "prompt": prompt_tokens,
                "completion": completion_tokens,
                "total": total_tokens,
            },
            "cum_tokens": {  # 该 session 累计消耗的 token
                "prompt": self.prompt_token_stats[session_id],
                "completion": self.completion_token_stats[session_id],
                "total": self.total_token_stats[session_id],
            },
>>>>>>> b744a3b0
            "ts": datetime.utcnow().isoformat(timespec="seconds"),
        }
        with open(filepath, "a", encoding="utf-8") as f:
            f.write(json.dumps(record, ensure_ascii=False) + "\n")

    def add_tokens_and_persist(
        self,
        session_id: str,
<<<<<<< HEAD
        n_tokens: int,
=======
        prompt_tokens: int, 
        completion_tokens: int, 
        total_tokens: int,
>>>>>>> b744a3b0
        summary_path: Union[str, Path] = "token_summary.json",
        event_path: Union[str, Path] = "token_events.jsonl",
    ) -> None:
        """
        • 累加 n_tokens  
        • 立即把汇总覆盖写到 *summary_path*  
        • 立即把本次事件追加到 *event_path*
        """
<<<<<<< HEAD
        self.add_tokens(session_id, n_tokens)
        self.dump_token_summary(summary_path)
        self.append_token_event(session_id, n_tokens, event_path)
=======
        self.add_tokens(session_id, prompt_tokens, completion_tokens, total_tokens)
        self.dump_token_summary(summary_path)
        self.append_token_event(session_id, prompt_tokens, completion_tokens, total_tokens, event_path)
>>>>>>> b744a3b0

# ─────────────────────────── MemoryClient ───────────────────────────
class MemoryClient:
    def __init__(self, memory: Memory):
        self.memory = memory
    async def post(
        self,
        url: str,
        headers: dict,
        json_data: dict,
        session_key: str
    ) -> str:
        session_id = self.memory.get_session_id(session_key)

        if "messages" in json_data:
            self.memory.add_messages(session_id, json_data["messages"])

        async with httpx.AsyncClient() as client:
            resp = await client.post(
                url,
                headers=headers,
                json=json_data,
                timeout=360.0,
            )
            resp.raise_for_status()
            result = resp.json()

        choice = result.get("choices", [{}])[0].get("message")
        if choice:
            self.memory.add_response(session_id, choice)

<<<<<<< HEAD
        total_tokens = result.get("usage", {}).get("total_tokens", 0)
        # self.memory.add_tokens(session_id, total_tokens)
        self.memory.add_tokens_and_persist(session_id, total_tokens)
=======
        prompt_tokens = result.get("usage", {}).get("prompt_tokens", 0)
        completion_tokens = result.get("usage", {}).get("completion_tokens", 0)
        total_tokens = result.get("usage", {}).get("total_tokens", 0)
        self.memory.add_tokens_and_persist(session_id, prompt_tokens, completion_tokens, total_tokens)
>>>>>>> b744a3b0
        return choice["content"] if choice and "content" in choice else ""<|MERGE_RESOLUTION|>--- conflicted
+++ resolved
@@ -1,355 +1,291 @@
-#!/usr/bin/env python3
-"""
-memory_service.py  ── Simple in-memory session & conversation store
-Author  : Zhou Liu
-License : MIT
-Created : 2024-06-24
-
-This module provides the `Memory` class, a lightweight container that keeps:
-
-* full chat history (list of role/content dicts)
-* caches of the latest user / assistant messages
-* arbitrary per-session key-value data
-* helper functions for pickling complex objects
-
-It is completely thread-safe in CPython **only if** each request handler
-works on its own event-loop thread; otherwise add locking by yourself.
-"""
-
-#!/usr/bin/env python3
-"""
-memory_service.py  ── Simple in-memory session & conversation store
-Author  : Zhou Liu
-License : MIT
-Created : 2024-06-24
-Updated : 2025-08-19  ← add token-counting support
-"""
-
-from datetime import datetime
-import hashlib
-import json
-from pathlib import Path
-import pickle
-import collections
-import httpx
-from typing import Any, Dict, List, Union
-
-# ───────────────────────────── Memory ──────────────────────────────
-class Memory:
-    """
-    In-memory container that keeps conversation history, arbitrary per-session
-    data, **and cumulative token usage**.
-    """
-
-    def __init__(self) -> None:
-        # Conversation history                     
-        self.storage: Dict[str, List[Dict[str, Any]]] = {}
-<<<<<<< HEAD
-        self.token_stats: Dict[str, int] = collections.defaultdict(int)
-=======
-        self.prompt_token_stats: Dict[str, int] = collections.defaultdict(int)
-        self.completion_token_stats: Dict[str, int] = collections.defaultdict(int)
-        self.total_token_stats: Dict[str, int] = collections.defaultdict(int)
->>>>>>> b744a3b0
-
-        # Cache only the latest user / assistant messages
-        self._last_user: Dict[str, Dict[str, Any]] = {}
-        self._last_assistant: Dict[str, Dict[str, Any]] = {}
-
-        # Arbitrary key-value payload per session
-        self.sessions: Dict[str, Dict[str, Any]] = {}
-
-    # ------------------------  token helpers  -----------------------
-<<<<<<< HEAD
-    def add_tokens(self, session_id: str, n_tokens: int) -> None:
-        """Accumulate *n_tokens* to the running total of *session_id*."""
-        self.token_stats[session_id] += int(n_tokens)
-
-    def get_total_tokens(self, session_id: str) -> int:
-        """Return cumulative token count for *session_id*; 0 if none."""
-        return self.token_stats.get(session_id, 0)
-=======
-    def add_tokens(self, session_id: str, prompt_tokens: int, completion_tokens: int, total_tokens: int) -> None:
-        """Accumulate *prompt_tokens* and *completion_tokens* to the running total of *session_id*."""
-        self.prompt_token_stats[session_id] += int(prompt_tokens)
-        self.completion_token_stats[session_id] += int(completion_tokens)
-        self.total_token_stats[session_id] += int(total_tokens)
-
-    def get_total_tokens(self, session_id: str) -> int:
-        """Return cumulative token count for *session_id*; 0 if none."""
-        return self.total_token_stats.get(session_id, 0)
->>>>>>> b744a3b0
-    # ----------------------------------------------------------------
-
-    # ----------------------  conversation I/O  ----------------------
-    def get_session_id(self, key: str) -> str:
-        return hashlib.sha256(key.encode("utf-8")).hexdigest()
-
-    def add_messages(
-        self, session_id: str, messages: List[Dict[str, Any]]
-    ) -> None:
-        buf = self.storage.setdefault(session_id, [])
-        for m in messages:
-            buf.append({"role": m["role"], "content": m["content"]})
-
-    def add_response(self, session_id: str, message: Dict[str, Any]) -> None:
-        buf = self.storage.setdefault(session_id, [])
-        buf.append({"role": message["role"], "content": message["content"]})
-
-    def get_history(self, session_id: str) -> List[Dict[str, Any]]:
-        return self.storage.get(session_id, [])
-
-    def add_content(self, session_id: str, role: str, message: Any) -> None:
-        buf = self.storage.setdefault(session_id, [])
-        buf.append({"role": role, "content": str(message)})
-
-    def get_last_messages(
-        self, session_id: str, n: int = 2
-    ) -> List[Dict[str, Any]]:
-        history = self.get_history(session_id)
-        return history[-n:] if len(history) >= n else history
-
-    def add_last_user(self, session_id: str, message: Dict[str, Any]) -> None:
-        self._last_user[session_id] = message
-
-    def add_last_assistant(
-        self, session_id: str, message: Dict[str, Any]
-    ) -> None:
-        self._last_assistant[session_id] = message
-
-    def get_last_user(self, session_id: str) -> Dict[str, Any]:
-        return self._last_user.get(session_id, {})
-
-    def get_last_assistant(self, session_id: str) -> Dict[str, Any]:
-        return self._last_assistant.get(session_id, {})
-
-    # ----------------------  arbitrary payload  ---------------------
-    def set_session_data(self, session_id: str, key: str, value: Any) -> None:
-        self.sessions.setdefault(session_id, {})[key] = value
-
-    def get_session_data(
-        self, session_id: str, key: str, default: Any = None
-    ) -> Any:
-        return self.sessions.get(session_id, {}).get(key, default)
-
-    def save_object(self, session_id: str, key: str, obj: Any) -> None:
-        data = pickle.dumps(obj)
-        self.set_session_data(session_id, key, data)
-
-    def load_object(
-        self, session_id: str, key: str, default: Any = None
-    ) -> Any:
-        data = self.get_session_data(session_id, key)
-        if data is None:
-            return default
-        try:
-            return pickle.loads(data)
-        except Exception:
-            return default
-
-    def append_session_list(
-        self, session_id: str, key: str, item: Any
-    ) -> None:
-        buf = self.get_session_data(session_id, key) or []
-        buf.append(item)
-        self.set_session_data(session_id, key, buf)
-
-    # ---------------------------  wipe  ------------------------------
-    def clear_history(self, session_id: str) -> None:
-        self.storage.pop(session_id, None)
-        self._last_user.pop(session_id, None)
-        self._last_assistant.pop(session_id, None)
-
-    def clear_session(self, session_id: str) -> None:
-        self.sessions.pop(session_id, None)
-<<<<<<< HEAD
-        self.token_stats.pop(session_id, None)
-=======
-        self.prompt_token_stats.pop(session_id, None)
-        self.completion_token_stats.pop(session_id, None)
-        self.total_token_stats.pop(session_id, None)
->>>>>>> b744a3b0
-
-    def reset(self, session_id: str) -> None:
-        self.clear_history(session_id)
-        self.clear_session(session_id)
-        
-    # ────────────────── 1) 汇总（覆盖写）──────────────────
-    def dump_token_summary(
-        self,
-        filepath: Union[str, Path] = "token_summary.json"
-    ) -> None:
-        """
-        把 *累计* token 数写入 JSON（覆盖写）。
-        结构：
-        {
-            "<session_id>": {
-<<<<<<< HEAD
-                "total_tokens": 4567,
-=======
-                "prompt_tokens": 1234,
-                "completion_tokens": 1234,
-                "total_tokens": 2468,
->>>>>>> b744a3b0
-                "updated_at": "2025-08-19T13:45:12"
-            },
-            ...
-        }
-        """
-        payload = {
-            sid: {
-<<<<<<< HEAD
-                "total_tokens": tokens,
-                "updated_at": datetime.utcnow().isoformat(timespec="seconds"),
-            }
-            for sid, tokens in self.token_stats.items()
-=======
-                "prompt_tokens": self.prompt_token_stats.get(sid, 0),
-                "completion_tokens": self.completion_token_stats.get(sid, 0),
-                "total_tokens": self.total_token_stats.get(sid, 0),
-                "updated_at": datetime.utcnow().isoformat(timespec="seconds"),
-            }
-            for sid in self.total_token_stats.keys()
->>>>>>> b744a3b0
-        }
-        Path(filepath).write_text(
-            json.dumps(payload, indent=2, ensure_ascii=False)
-        )
-
-    def load_token_summary(
-        self,
-        filepath: Union[str, Path] = "token_summary.json"
-    ) -> None:
-        """启动时读取汇总文件（若不存在就跳过）。"""
-        try:
-            data = json.loads(Path(filepath).read_text())
-            for sid, info in data.items():
-<<<<<<< HEAD
-                self.token_stats[sid] = int(info.get("total_tokens", 0))
-=======
-                self.prompt_token_stats[sid] = int(info.get("prompt_token_stats", 0))
-                self.completion_token_stats[sid] = int(info.get("completion_tokens", 0))
-                self.total_token_stats[sid] = int(info.get("total_tokens", 0))
->>>>>>> b744a3b0
-        except FileNotFoundError:
-            pass
-        except Exception as err:
-            print(f"[Memory] load_token_summary() failed: {err}")
-
-
-    # ────────────────── 2) 明细（追加写）──────────────────
-    def append_token_event(
-        self,
-        session_id: str,
-<<<<<<< HEAD
-        n_tokens: int,
-        filepath: Union[str, Path] = "token_events.jsonl",
-    ) -> None:
-        """
-        以 **JSON Lines** 形式把每次调用写一行：
-        {"session_id": "...", "tokens": 123, "cum_tokens": 456, "ts": "..."}
-        不会发生覆盖。
-        """
-        record = {
-            "session_id": session_id,
-            "tokens": int(n_tokens),
-            "cum_tokens": self.token_stats[session_id],
-=======
-        prompt_tokens: int,
-        completion_tokens: int,
-        total_tokens: int,
-        filepath: Union[str, Path] = "token_events.jsonl",
-    ) -> None:
-        """
-        以 **JSON Lines** 格式记录每次 API 调用的 token 使用情况。
-        每次调用都会在日志文件中追加一行新的 JSON 数据，不会覆盖已有内容。
-        日志格式示例:
-        {"session_id": "some_session_id", "tokens": {"prompt": 100, "completion": 50, "total": 150}, "cum_tokens": {"prompt": 300, "completion": 200, "total": 500}, "ts": "2025-09-02T03:06:59Z"}
-        """
-        record = {
-            "session_id": session_id,
-            "tokens": {  # 本次请求消耗的 token
-                "prompt": prompt_tokens,
-                "completion": completion_tokens,
-                "total": total_tokens,
-            },
-            "cum_tokens": {  # 该 session 累计消耗的 token
-                "prompt": self.prompt_token_stats[session_id],
-                "completion": self.completion_token_stats[session_id],
-                "total": self.total_token_stats[session_id],
-            },
->>>>>>> b744a3b0
-            "ts": datetime.utcnow().isoformat(timespec="seconds"),
-        }
-        with open(filepath, "a", encoding="utf-8") as f:
-            f.write(json.dumps(record, ensure_ascii=False) + "\n")
-
-    def add_tokens_and_persist(
-        self,
-        session_id: str,
-<<<<<<< HEAD
-        n_tokens: int,
-=======
-        prompt_tokens: int, 
-        completion_tokens: int, 
-        total_tokens: int,
->>>>>>> b744a3b0
-        summary_path: Union[str, Path] = "token_summary.json",
-        event_path: Union[str, Path] = "token_events.jsonl",
-    ) -> None:
-        """
-        • 累加 n_tokens  
-        • 立即把汇总覆盖写到 *summary_path*  
-        • 立即把本次事件追加到 *event_path*
-        """
-<<<<<<< HEAD
-        self.add_tokens(session_id, n_tokens)
-        self.dump_token_summary(summary_path)
-        self.append_token_event(session_id, n_tokens, event_path)
-=======
-        self.add_tokens(session_id, prompt_tokens, completion_tokens, total_tokens)
-        self.dump_token_summary(summary_path)
-        self.append_token_event(session_id, prompt_tokens, completion_tokens, total_tokens, event_path)
->>>>>>> b744a3b0
-
-# ─────────────────────────── MemoryClient ───────────────────────────
-class MemoryClient:
-    def __init__(self, memory: Memory):
-        self.memory = memory
-    async def post(
-        self,
-        url: str,
-        headers: dict,
-        json_data: dict,
-        session_key: str
-    ) -> str:
-        session_id = self.memory.get_session_id(session_key)
-
-        if "messages" in json_data:
-            self.memory.add_messages(session_id, json_data["messages"])
-
-        async with httpx.AsyncClient() as client:
-            resp = await client.post(
-                url,
-                headers=headers,
-                json=json_data,
-                timeout=360.0,
-            )
-            resp.raise_for_status()
-            result = resp.json()
-
-        choice = result.get("choices", [{}])[0].get("message")
-        if choice:
-            self.memory.add_response(session_id, choice)
-
-<<<<<<< HEAD
-        total_tokens = result.get("usage", {}).get("total_tokens", 0)
-        # self.memory.add_tokens(session_id, total_tokens)
-        self.memory.add_tokens_and_persist(session_id, total_tokens)
-=======
-        prompt_tokens = result.get("usage", {}).get("prompt_tokens", 0)
-        completion_tokens = result.get("usage", {}).get("completion_tokens", 0)
-        total_tokens = result.get("usage", {}).get("total_tokens", 0)
-        self.memory.add_tokens_and_persist(session_id, prompt_tokens, completion_tokens, total_tokens)
->>>>>>> b744a3b0
+#!/usr/bin/env python3
+"""
+memory_service.py  ── Simple in-memory session & conversation store
+Author  : Zhou Liu
+License : MIT
+Created : 2024-06-24
+
+This module provides the `Memory` class, a lightweight container that keeps:
+
+* full chat history (list of role/content dicts)
+* caches of the latest user / assistant messages
+* arbitrary per-session key-value data
+* helper functions for pickling complex objects
+
+It is completely thread-safe in CPython **only if** each request handler
+works on its own event-loop thread; otherwise add locking by yourself.
+"""
+
+#!/usr/bin/env python3
+"""
+memory_service.py  ── Simple in-memory session & conversation store
+Author  : Zhou Liu
+License : MIT
+Created : 2024-06-24
+Updated : 2025-08-19  ← add token-counting support
+"""
+
+from datetime import datetime
+import hashlib
+import json
+from pathlib import Path
+import pickle
+import collections
+import httpx
+from typing import Any, Dict, List, Union
+
+# ───────────────────────────── Memory ──────────────────────────────
+class Memory:
+    """
+    In-memory container that keeps conversation history, arbitrary per-session
+    data, **and cumulative token usage**.
+    """
+
+    def __init__(self) -> None:
+        # Conversation history                     
+        self.storage: Dict[str, List[Dict[str, Any]]] = {}
+        self.prompt_token_stats: Dict[str, int] = collections.defaultdict(int)
+        self.completion_token_stats: Dict[str, int] = collections.defaultdict(int)
+        self.total_token_stats: Dict[str, int] = collections.defaultdict(int)
+
+        # Cache only the latest user / assistant messages
+        self._last_user: Dict[str, Dict[str, Any]] = {}
+        self._last_assistant: Dict[str, Dict[str, Any]] = {}
+
+        # Arbitrary key-value payload per session
+        self.sessions: Dict[str, Dict[str, Any]] = {}
+
+    # ------------------------  token helpers  -----------------------
+    def add_tokens(self, session_id: str, prompt_tokens: int, completion_tokens: int, total_tokens: int) -> None:
+        """Accumulate *prompt_tokens* and *completion_tokens* to the running total of *session_id*."""
+        self.prompt_token_stats[session_id] += int(prompt_tokens)
+        self.completion_token_stats[session_id] += int(completion_tokens)
+        self.total_token_stats[session_id] += int(total_tokens)
+
+    def get_total_tokens(self, session_id: str) -> int:
+        """Return cumulative token count for *session_id*; 0 if none."""
+        return self.total_token_stats.get(session_id, 0)
+    # ----------------------------------------------------------------
+
+    # ----------------------  conversation I/O  ----------------------
+    def get_session_id(self, key: str) -> str:
+        return hashlib.sha256(key.encode("utf-8")).hexdigest()
+
+    def add_messages(
+        self, session_id: str, messages: List[Dict[str, Any]]
+    ) -> None:
+        buf = self.storage.setdefault(session_id, [])
+        for m in messages:
+            buf.append({"role": m["role"], "content": m["content"]})
+
+    def add_response(self, session_id: str, message: Dict[str, Any]) -> None:
+        buf = self.storage.setdefault(session_id, [])
+        buf.append({"role": message["role"], "content": message["content"]})
+
+    def get_history(self, session_id: str) -> List[Dict[str, Any]]:
+        return self.storage.get(session_id, [])
+
+    def add_content(self, session_id: str, role: str, message: Any) -> None:
+        buf = self.storage.setdefault(session_id, [])
+        buf.append({"role": role, "content": str(message)})
+
+    def get_last_messages(
+        self, session_id: str, n: int = 2
+    ) -> List[Dict[str, Any]]:
+        history = self.get_history(session_id)
+        return history[-n:] if len(history) >= n else history
+
+    def add_last_user(self, session_id: str, message: Dict[str, Any]) -> None:
+        self._last_user[session_id] = message
+
+    def add_last_assistant(
+        self, session_id: str, message: Dict[str, Any]
+    ) -> None:
+        self._last_assistant[session_id] = message
+
+    def get_last_user(self, session_id: str) -> Dict[str, Any]:
+        return self._last_user.get(session_id, {})
+
+    def get_last_assistant(self, session_id: str) -> Dict[str, Any]:
+        return self._last_assistant.get(session_id, {})
+
+    # ----------------------  arbitrary payload  ---------------------
+    def set_session_data(self, session_id: str, key: str, value: Any) -> None:
+        self.sessions.setdefault(session_id, {})[key] = value
+
+    def get_session_data(
+        self, session_id: str, key: str, default: Any = None
+    ) -> Any:
+        return self.sessions.get(session_id, {}).get(key, default)
+
+    def save_object(self, session_id: str, key: str, obj: Any) -> None:
+        data = pickle.dumps(obj)
+        self.set_session_data(session_id, key, data)
+
+    def load_object(
+        self, session_id: str, key: str, default: Any = None
+    ) -> Any:
+        data = self.get_session_data(session_id, key)
+        if data is None:
+            return default
+        try:
+            return pickle.loads(data)
+        except Exception:
+            return default
+
+    def append_session_list(
+        self, session_id: str, key: str, item: Any
+    ) -> None:
+        buf = self.get_session_data(session_id, key) or []
+        buf.append(item)
+        self.set_session_data(session_id, key, buf)
+
+    # ---------------------------  wipe  ------------------------------
+    def clear_history(self, session_id: str) -> None:
+        self.storage.pop(session_id, None)
+        self._last_user.pop(session_id, None)
+        self._last_assistant.pop(session_id, None)
+
+    def clear_session(self, session_id: str) -> None:
+        self.sessions.pop(session_id, None)
+        self.prompt_token_stats.pop(session_id, None)
+        self.completion_token_stats.pop(session_id, None)
+        self.total_token_stats.pop(session_id, None)
+
+    def reset(self, session_id: str) -> None:
+        self.clear_history(session_id)
+        self.clear_session(session_id)
+        
+    # ────────────────── 1) 汇总（覆盖写）──────────────────
+    def dump_token_summary(
+        self,
+        filepath: Union[str, Path] = "token_summary.json"
+    ) -> None:
+        """
+        把 *累计* token 数写入 JSON（覆盖写）。
+        结构：
+        {
+            "<session_id>": {
+                "prompt_tokens": 1234,
+                "completion_tokens": 1234,
+                "total_tokens": 2468,
+                "updated_at": "2025-08-19T13:45:12"
+            },
+            ...
+        }
+        """
+        payload = {
+            sid: {
+                "prompt_tokens": self.prompt_token_stats.get(sid, 0),
+                "completion_tokens": self.completion_token_stats.get(sid, 0),
+                "total_tokens": self.total_token_stats.get(sid, 0),
+                "updated_at": datetime.utcnow().isoformat(timespec="seconds"),
+            }
+            for sid in self.total_token_stats.keys()
+        }
+        Path(filepath).write_text(
+            json.dumps(payload, indent=2, ensure_ascii=False)
+        )
+
+    def load_token_summary(
+        self,
+        filepath: Union[str, Path] = "token_summary.json"
+    ) -> None:
+        """启动时读取汇总文件（若不存在就跳过）。"""
+        try:
+            data = json.loads(Path(filepath).read_text())
+            for sid, info in data.items():
+                self.prompt_token_stats[sid] = int(info.get("prompt_token_stats", 0))
+                self.completion_token_stats[sid] = int(info.get("completion_tokens", 0))
+                self.total_token_stats[sid] = int(info.get("total_tokens", 0))
+        except FileNotFoundError:
+            pass
+        except Exception as err:
+            print(f"[Memory] load_token_summary() failed: {err}")
+
+
+    # ────────────────── 2) 明细（追加写）──────────────────
+    def append_token_event(
+        self,
+        session_id: str,
+        prompt_tokens: int,
+        completion_tokens: int,
+        total_tokens: int,
+        filepath: Union[str, Path] = "token_events.jsonl",
+    ) -> None:
+        """
+        以 **JSON Lines** 格式记录每次 API 调用的 token 使用情况。
+        每次调用都会在日志文件中追加一行新的 JSON 数据，不会覆盖已有内容。
+        日志格式示例:
+        {"session_id": "some_session_id", "tokens": {"prompt": 100, "completion": 50, "total": 150}, "cum_tokens": {"prompt": 300, "completion": 200, "total": 500}, "ts": "2025-09-02T03:06:59Z"}
+        """
+        record = {
+            "session_id": session_id,
+            "tokens": {  # 本次请求消耗的 token
+                "prompt": prompt_tokens,
+                "completion": completion_tokens,
+                "total": total_tokens,
+            },
+            "cum_tokens": {  # 该 session 累计消耗的 token
+                "prompt": self.prompt_token_stats[session_id],
+                "completion": self.completion_token_stats[session_id],
+                "total": self.total_token_stats[session_id],
+            },
+            "ts": datetime.utcnow().isoformat(timespec="seconds"),
+        }
+        with open(filepath, "a", encoding="utf-8") as f:
+            f.write(json.dumps(record, ensure_ascii=False) + "\n")
+
+    def add_tokens_and_persist(
+        self,
+        session_id: str,
+        prompt_tokens: int, 
+        completion_tokens: int, 
+        total_tokens: int,
+        summary_path: Union[str, Path] = "token_summary.json",
+        event_path: Union[str, Path] = "token_events.jsonl",
+    ) -> None:
+        """
+        • 累加 n_tokens  
+        • 立即把汇总覆盖写到 *summary_path*  
+        • 立即把本次事件追加到 *event_path*
+        """
+        self.add_tokens(session_id, prompt_tokens, completion_tokens, total_tokens)
+        self.dump_token_summary(summary_path)
+        self.append_token_event(session_id, prompt_tokens, completion_tokens, total_tokens, event_path)
+
+# ─────────────────────────── MemoryClient ───────────────────────────
+class MemoryClient:
+    def __init__(self, memory: Memory):
+        self.memory = memory
+    async def post(
+        self,
+        url: str,
+        headers: dict,
+        json_data: dict,
+        session_key: str
+    ) -> str:
+        session_id = self.memory.get_session_id(session_key)
+
+        if "messages" in json_data:
+            self.memory.add_messages(session_id, json_data["messages"])
+
+        async with httpx.AsyncClient() as client:
+            resp = await client.post(
+                url,
+                headers=headers,
+                json=json_data,
+                timeout=360.0,
+            )
+            resp.raise_for_status()
+            result = resp.json()
+
+        choice = result.get("choices", [{}])[0].get("message")
+        if choice:
+            self.memory.add_response(session_id, choice)
+
+        prompt_tokens = result.get("usage", {}).get("prompt_tokens", 0)
+        completion_tokens = result.get("usage", {}).get("completion_tokens", 0)
+        total_tokens = result.get("usage", {}).get("total_tokens", 0)
+        self.memory.add_tokens_and_persist(session_id, prompt_tokens, completion_tokens, total_tokens)
         return choice["content"] if choice and "content" in choice else ""