--- conflicted
+++ resolved
@@ -275,11 +275,7 @@
     *,
     local: bool = False,
     local_model_name_or_path: str= "",
-<<<<<<< HEAD
-    chat_api_url:str = ""
-=======
     chat_api_url: str = ""
->>>>>>> 479a42f3
 ) -> str:
     """Generate an executable Python pipeline script."""
 
@@ -354,11 +350,7 @@
         llm_block = f"""
         # -------- LLM Serving (Remote) --------
         llm_serving = APILLMServing_request(
-<<<<<<< HEAD
-            api_url='{chat_api_url}',
-=======
             api_url="{chat_api_url}",
->>>>>>> 479a42f3
             key_name_of_api_key='DF_API_KEY',
             model_name="gpt-4o",
             max_workers=100,
@@ -459,11 +451,7 @@
             json_file=request.json_file,
             local=request.use_local_model,
             local_model_name_or_path=request.local_model_name_or_path,
-<<<<<<< HEAD
-            chat_api_url=request.chat_api_url,
-=======
             chat_api_url=request.chat_api_url   
->>>>>>> 479a42f3
         )
     logger.info(f"[Agent generated Pipeline Code]: {code}")
     if request.execute_the_pipeline and not dry_run:
