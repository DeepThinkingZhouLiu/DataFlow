import os, asyncio
from fastapi import FastAPI
from pathlib import Path
from dataflow.agent.promptstemplates.prompt_template import PromptsTemplateGenerator
from dataflow.agent.taskcenter import TaskRegistry,TaskChainConfig,build_cfg
import dataflow.agent.taskcenter.task_definitions
from dataflow.agent.servicemanager import AnalysisService, Memory
from dataflow.agent.toolkits import (
    ChatResponse,
    ChatAgentRequest,
    ToolRegistry,
)
from dataflow.agent.agentrole.debugger import DebugAgent
from dataflow.agent.agentrole.executioner import ExecutionAgent
from dataflow.cli_funcs.paths import DataFlowPath
from dataflow import get_logger
logger = get_logger()     
toolkit = ToolRegistry()
memorys = {
    "planner": Memory(),
    "analyst": Memory(),
    "executioner": Memory(),
    "debugger": Memory(),
}
BASE_DIR = DataFlowPath.get_dataflow_dir()
DATAFLOW_DIR = BASE_DIR.parent
api_key = os.environ.get("DF_API_KEY", "")
chat_api_url = os.environ.get("DF_API_URL", "")

def _build_task_chain(req: ChatAgentRequest, tmpl:PromptsTemplateGenerator):
    router   = TaskRegistry.get("conversation_router", prompts_template=tmpl,request=req)
    classify = TaskRegistry.get("data_content_classification", prompts_template=tmpl,request=req)
    rec      = TaskRegistry.get("recommendation_inference_pipeline", prompts_template=tmpl,request=req)
    exe      = TaskRegistry.get("execute_the_recommended_pipeline", prompts_template=tmpl,request=req)

    op_match = TaskRegistry.get("match_operator",prompts_template=tmpl, request = req)
    op_write = TaskRegistry.get("write_the_operator",prompts_template=tmpl, request = req)
    op_debug = TaskRegistry.get("exe_and_debug_operator",prompts_template=tmpl, request = req)
    task_chain = [router, classify, rec, exe , op_match, op_write, op_debug]
    cfg      = build_cfg(task_chain)
    return task_chain, cfg

async def _run_service(req: ChatAgentRequest) -> ChatResponse:
    tmpl = PromptsTemplateGenerator(req.language)
    task_chain, chain_cfg = _build_task_chain(req,tmpl = tmpl)
    execution_agent = ExecutionAgent(
                              request           = req,
                              memory_entity     = memorys["executioner"],
                              prompt_template   = tmpl,
                              debug_agent       = DebugAgent(task_chain,memorys["debugger"],req),
                              task_chain        = task_chain
                              )
    
    service = AnalysisService(
        tasks           = task_chain,
        memory_entity   = memorys["analyst"],
        request         = req,
        execution_agent = execution_agent,
        cfg             = chain_cfg
    )
    return await service.process_request()

app = FastAPI(title="Dataflow Agent Service")
@app.post("/chatagent", response_model=ChatResponse)
async def chatagent(req: ChatAgentRequest):
    return await _run_service(req)

if __name__ == "__main__":
    import uvicorn, json, sys, asyncio
    pipeline_recommend_params = {
        "json_file": f"{DATAFLOW_DIR}/dataflow/example/ReasoningPipeline/pipeline_math_short.json",
        "py_path": f"{DATAFLOW_DIR}/test/recommend_pipeline_test.py",
        "api_key": api_key,
        "chat_api_url": chat_api_url,
        "execute_the_pipeline": False,
        "use_local_model": False,
        "local_model_name_or_path": "/mnt/public/model/huggingface/Qwen2.5-7B-Instruct",
        "timeout": 3600,
        "max_debug_round": 20
    }
# /mnt/h_h_public/lh/lz/DataFlow/dataflow/example/DataflowAgent/mq_test_data.jsonl
    operator_write_params = {
        "json_file": f"{DATAFLOW_DIR}/dataflow/example/DataflowAgent/mq_test_data.jsonl",
<<<<<<< HEAD
        "py_path": f"{DATAFLOW_DIR}/test/op—test—scorer-new.py",
=======
        "py_path": f"{DATAFLOW_DIR}/test/op_test_deepseek-v3.py",
>>>>>>> 59d97f85
        "api_key": api_key,
        "chat_api_url": chat_api_url,
        "execute_the_operator": False,
        "use_local_model": False,
        "local_model_name_or_path": "/mnt/public/model/huggingface/Qwen2.5-7B-Instruct",
        "timeout": 3600,
        "max_debug_round": 5
    }

    if len(sys.argv) == 2 and sys.argv[1] == "recommend":
        test_req = ChatAgentRequest(
            language="zh",
<<<<<<< HEAD
            target="帮我针对这个数据推荐一个的pipeline!!!只需要4个算子！！不需要去重的算子 ！",
=======
            target="帮我针对数据推荐一个pipeline!!!",
>>>>>>> 59d97f85
            model="deepseek-v3",
            sessionKEY="dataflow_demo",
            **pipeline_recommend_params
        )
        resp = asyncio.run(_run_service(test_req))
        print(json.dumps(resp.dict(), ensure_ascii=False, indent=2))
        sys.exit(0) 
    if len(sys.argv) == 2 and sys.argv[1] == "write":
        test_req = ChatAgentRequest(
            language="zh",
<<<<<<< HEAD
            target="我需要一个算子，使用LLMServing对医疗场景的原始题干进行临床细节扩充，在不影响考点的前提下，插入合理的病史、体格检查或辅助检查结果，增强问题的真实性，并可灵活调节题目难度。输入key是question，输出key是questionCONTEXT。",
            model="gpt-4.1",
=======
            target="我需要一个算子，使用LLMServing对医疗场景的原始题干进行同义改写，生成语义一致但表达不同的新问题，有效增加训练样本多样性，并且输入key是question，输出key是questionPARA,就在原数据上新加入key，不要生成新的行。",
            model="gpt-4o-mini",
>>>>>>> 59d97f85
            sessionKEY="dataflow_demo",
            ** operator_write_params
        )
        resp = asyncio.run(_run_service(test_req))
        print(json.dumps(resp.dict(), ensure_ascii=False, indent=2))
        sys.exit(0)        
    uvicorn.run("test_dataflow_agent:app", host="0.0.0.0", port=8000, reload=True)

    #target="帮我写一个算子，能通过LLMserving完成打分，这个算子使用如下的提示词：‘System Prompt:We would like to request your feedback on the performance of AI assistant in response to the instructionand the given input displayed following.Instruction: InstructionInput: [InputResponse:ResponseUser Prompt:Please rate according to the accuracy of the response to the instruction and the input. Each assistant receives a score on a scale of 0 to 5, where a higher score indicates higher level of the accuracy. Please output a single line containing the value indicating the scores. In the subsequent line, please provide acomprehensive explanation of your evaluation, avoiding any potential bias.’",

    # 我需要一个新的算子，这个算子可以使用MinHash算法进行文本去重!!    
    # 我需要一个算子，能够检测文本中是否包含代码片段或数学公式，并进行格式化。
    # 我需要一个算子，能够自动从文本中提取最能表达主题的关键词。
    # 我需要一个算子，能够检测文本长度和密度。
    # 我需要一个算子，直接使用LLMServing实现语言翻译，把英文翻译成中文！
    # 我需要一个算子，能够通过LLM识别文本中的人名、地名、机构名等命名实体。
    # 我需要一个算子，能够根据文本自动生成相关问题。
    # 我需要一个算子，能够对用户评论进行情感分析并输出积极/消极标签。
    # 我需要一个算子，能够通过LLM自动识别并过滤垃圾广告或灌水内容。
    # 我需要一个算子，直接使用LLMservinf进行总结，能够对输入的长文本自动生成摘要。
    # 我需要一个算子，能够根据给定主题或关键词自动生成新文本。
#             target="帮我写一个算子，能通过LLMserving完成打分，这个算子使用如下的提示词: 'System Prompt:We would like to request your feedback on the performance of AI assistant in response to the instructionand the given input displayed following.Instruction: InstructionInput: [InputResponse:ResponseUser Prompt:Please rate according to the accuracy of the response to the instruction and the input. Each assistant receives a score on a scale of 0 to 5, where a higher score indicates higher level of the accuracy. Please output a single line containing the value indicating the scores. In the subsequent line, please provide acomprehensive explanation of your evaluation, avoiding any potential bias.'",


# 医学："我需要一个算子，使用LLMServing对医疗场景的原始题干进行同义改写，生成语义一致但表达不同的新问题，有效增加训练样本多样性，并且输入key是question，输出key是questionPARA,就在原数据上新加入key，不要生成新的行。",
# 我需要一个算子，使用LLMServing对医疗场景的原始题干进行临床细节扩充，在不影响考点的前提下，插入合理的病史、体格检查或辅助检查结果，增强问题的真实性，并可灵活调节题目难度。输入key是question，输出key是questionCONTEXT。
# 我需要一个算子，使用LLMServing针对医疗选择题，自动生成从题干到标准答案的推理过程（思维链/Chain-of-Thought），以提升模型的推理能力和可解释性。输入key是question，输出key是questionCOT，内容为详细的推理步骤。
# 我需要一个算子，使用LLMServing针对医疗多项选择题，自动生成具有医学迷惑性的干扰选项（错误选项），让错误选项更“像真”，提升模型判别难度。需依据常见临床误区或相近伦理概念设计，输入key是options，输出key是distractorGEN。


# 我需要一个算子，使用LLMServing对原始文本样本进行质量评分，综合衡量文本内容的可靠性、完整性或语言规范性等因素，输出一个连续的质量分数，有效帮助筛选和优化训练样本集。输入key为content，输出key为quality_score，就在原数据上新加入key，不要生成新的行。
# 我需要一个算子，使用LLMServing对原始文本样本进行领域分类，将文本内容归入相应的类别或知识领域（如百科、学术、新闻、小说等），便于后续进行领域均衡采样或分析。输入key为content，输出key为domain，就在原数据上新加入key，不要生成新的行。
# 我需要一个算子，使用LLMServing对原始文本样本进行主题分类，基于预训练主题分类器为文本分配具体主题类别（如财经、健康、科技等），以提升数据集的主题覆盖多样性。输入key为content，输出key为topic，就在原数据上新加入key，不要生成新的行。topic字段直接输出主题名称，所有可选主题包括：“activity（活动）”、“education（教育）”、“entertainment（娱乐）”、“finance（金融）”、“health（健康）”、“business and industrial（商业与工业）”、“infrastructure（基础设施）”、“literature and art（文学与艺术）”、“nature（自然）”、“others（其他）”、“law and government（法律与政府）”、“networking（网络）”、“technology（科技）”。<|MERGE_RESOLUTION|>--- conflicted
+++ resolved
@@ -81,11 +81,7 @@
 # /mnt/h_h_public/lh/lz/DataFlow/dataflow/example/DataflowAgent/mq_test_data.jsonl
     operator_write_params = {
         "json_file": f"{DATAFLOW_DIR}/dataflow/example/DataflowAgent/mq_test_data.jsonl",
-<<<<<<< HEAD
         "py_path": f"{DATAFLOW_DIR}/test/op—test—scorer-new.py",
-=======
-        "py_path": f"{DATAFLOW_DIR}/test/op_test_deepseek-v3.py",
->>>>>>> 59d97f85
         "api_key": api_key,
         "chat_api_url": chat_api_url,
         "execute_the_operator": False,
@@ -98,11 +94,7 @@
     if len(sys.argv) == 2 and sys.argv[1] == "recommend":
         test_req = ChatAgentRequest(
             language="zh",
-<<<<<<< HEAD
             target="帮我针对这个数据推荐一个的pipeline!!!只需要4个算子！！不需要去重的算子 ！",
-=======
-            target="帮我针对数据推荐一个pipeline!!!",
->>>>>>> 59d97f85
             model="deepseek-v3",
             sessionKEY="dataflow_demo",
             **pipeline_recommend_params
@@ -113,13 +105,8 @@
     if len(sys.argv) == 2 and sys.argv[1] == "write":
         test_req = ChatAgentRequest(
             language="zh",
-<<<<<<< HEAD
             target="我需要一个算子，使用LLMServing对医疗场景的原始题干进行临床细节扩充，在不影响考点的前提下，插入合理的病史、体格检查或辅助检查结果，增强问题的真实性，并可灵活调节题目难度。输入key是question，输出key是questionCONTEXT。",
             model="gpt-4.1",
-=======
-            target="我需要一个算子，使用LLMServing对医疗场景的原始题干进行同义改写，生成语义一致但表达不同的新问题，有效增加训练样本多样性，并且输入key是question，输出key是questionPARA,就在原数据上新加入key，不要生成新的行。",
-            model="gpt-4o-mini",
->>>>>>> 59d97f85
             sessionKEY="dataflow_demo",
             ** operator_write_params
         )
