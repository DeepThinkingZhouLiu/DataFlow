--- conflicted
+++ resolved
@@ -80,14 +80,9 @@
     }
 # /mnt/h_h_public/lh/lz/DataFlow/dataflow/example/DataflowAgent/mq_test_data.jsonl
     operator_write_params = {
-<<<<<<< HEAD
-        "json_file": f"{DATAFLOW_DIR}/dataflow/example/DataflowAgent/mq_test_data.jsonl",
-        "py_path": f"{DATAFLOW_DIR}/test/op—test—scorer-new.py",
-=======
         # "json_file": f"{DATAFLOW_DIR}/dataflow/example/DataflowAgent/test.jsonl",
         "json_file": "/mnt/public/data/lh/ygc/dataflow-agent/DataFlow/dataflow/example/DataflowAgent/test.jsonl",
         "py_path": f"{DATAFLOW_DIR}/test/op_scorer.py",
->>>>>>> b744a3b0
         "api_key": api_key,
         "chat_api_url": chat_api_url,
         "execute_the_operator": False,
@@ -111,11 +106,7 @@
     if len(sys.argv) == 2 and sys.argv[1] == "write":
         test_req = ChatAgentRequest(
             language="zh",
-<<<<<<< HEAD
-            target="我需要一个算子，使用LLMServing对医疗场景的原始题干进行临床细节扩充，在不影响考点的前提下，插入合理的病史、体格检查或辅助检查结果，增强问题的真实性，并可灵活调节题目难度。输入key是question，输出key是questionCONTEXT。",
-=======
             target="帮我写一个算子，能通过LLMserving完成打分，这个算子使用如下的提示词：'System Prompt: We would like to request your feedback on the performance of AI assistant in response to the instruction and the given input displayed following.\n\nInstruction: [Instruction]\nInput: [Input]\nResponse: [ResponseUser]\n\n User Prompt: Please rate according to the accuracy of the response to the instruction and the input. Each assistant receives a score on a scale of 0 to 5, where a higher score indicates higher level of the accuracy. Please output a single line containing the value indicating the scores. In the subsequent line, please provide a comprehensive explanation of your evaluation, avoiding any potential bias.'",
->>>>>>> b744a3b0
             model="gpt-4.1",
             sessionKEY="dataflow_demo",
             ** operator_write_params
@@ -125,11 +116,7 @@
         sys.exit(0)        
     uvicorn.run("test_dataflow_agent:app", host="0.0.0.0", port=8000, reload=True)
 
-<<<<<<< HEAD
-    #target="帮我写一个算子，能通过LLMserving完成打分，这个算子使用如下的提示词：‘System Prompt:We would like to request your feedback on the performance of AI assistant in response to the instructionand the given input displayed following.Instruction: InstructionInput: [InputResponse:ResponseUser Prompt:Please rate according to the accuracy of the response to the instruction and the input. Each assistant receives a score on a scale of 0 to 5, where a higher score indicates higher level of the accuracy. Please output a single line containing the value indicating the scores. In the subsequent line, please provide acomprehensive explanation of your evaluation, avoiding any potential bias.’",
-=======
     #target="帮我写一个算子，能通过LLMserving完成打分，这个算子使用如下的提示词：'System Prompt: We would like to request your feedback on the performance of AI assistant in response to the instruction and the given input displayed following.\n\nInstruction: [Instruction]\nInput: [Input]\nResponse: [ResponseUser]\n\n User Prompt: Please rate according to the accuracy of the response to the instruction and the input. Each assistant receives a score on a scale of 0 to 5, where a higher score indicates higher level of the accuracy. Please output a single line containing the value indicating the scores. In the subsequent line, please provide a comprehensive explanation of your evaluation, avoiding any potential bias.'",
->>>>>>> b744a3b0
 
     # 我需要一个新的算子，这个算子可以使用MinHash算法进行文本去重!!    
     # 我需要一个算子，能够检测文本中是否包含代码片段或数学公式，并进行格式化。
