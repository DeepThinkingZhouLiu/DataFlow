import os, asyncio
from fastapi import FastAPI
from pathlib import Path
from dataflow.agent.promptstemplates.prompt_template import PromptsTemplateGenerator
from dataflow.agent.taskcenter import TaskRegistry,TaskChainConfig,build_cfg
import dataflow.agent.taskcenter.task_definitions
from dataflow.agent.servicemanager import AnalysisService, Memory
from dataflow.agent.toolkits import (
    ChatResponse,
    ChatAgentRequest,
    ToolRegistry,
)
from dataflow.agent.agentrole.debugger import DebugAgent
from dataflow.agent.agentrole.executioner import ExecutionAgent
from dataflow.cli_funcs.paths import DataFlowPath
from dataflow import get_logger
logger = get_logger()     
toolkit = ToolRegistry()
memorys = {
    "planner": Memory(),
    "analyst": Memory(),
    "executioner": Memory(),
    "debugger": Memory(),
}
BASE_DIR = DataFlowPath.get_dataflow_dir()
DATAFLOW_DIR = BASE_DIR.parent
api_key = os.environ.get("DF_API_KEY", "")
chat_api_url = os.environ.get("DF_API_URL", "")

def _build_task_chain(req: ChatAgentRequest, tmpl:PromptsTemplateGenerator):
    router   = TaskRegistry.get("conversation_router", prompts_template=tmpl,request=req)
    classify = TaskRegistry.get("data_content_classification", prompts_template=tmpl,request=req)
    rec      = TaskRegistry.get("recommendation_inference_pipeline", prompts_template=tmpl,request=req)
    exe      = TaskRegistry.get("execute_the_recommended_pipeline", prompts_template=tmpl,request=req)

    op_match = TaskRegistry.get("match_operator",prompts_template=tmpl, request = req)
    op_write = TaskRegistry.get("write_the_operator",prompts_template=tmpl, request = req)
    op_debug = TaskRegistry.get("exe_and_debug_operator",prompts_template=tmpl, request = req)
    task_chain = [router, classify, rec, exe , op_match, op_write, op_debug]
    cfg      = build_cfg(task_chain)
    return task_chain, cfg

async def _run_service(req: ChatAgentRequest) -> ChatResponse:
    tmpl = PromptsTemplateGenerator(req.language)
    task_chain, chain_cfg = _build_task_chain(req,tmpl = tmpl)
    execution_agent = ExecutionAgent(
                              request           = req,
                              memory_entity     = memorys["executioner"],
                              prompt_template   = tmpl,
                              debug_agent       = DebugAgent(task_chain,memorys["debugger"],req),
                              task_chain        = task_chain
                              )
    
    service = AnalysisService(
        tasks           = task_chain,
        memory_entity   = memorys["analyst"],
        request         = req,
        execution_agent = execution_agent,
        cfg             = chain_cfg
    )
    return await service.process_request()

app = FastAPI(title="Dataflow Agent Service")
@app.post("/chatagent", response_model=ChatResponse)
async def chatagent(req: ChatAgentRequest):
    return await _run_service(req)

if __name__ == "__main__":
    import uvicorn, json, sys, asyncio
    pipeline_recommend_params = {
        "json_file": f"{DATAFLOW_DIR}/dataflow/example/ReasoningPipeline/pipeline_math_short.json",
        "py_path": f"{DATAFLOW_DIR}/test/recommend_pipeline_test.py",
        "api_key": api_key,
        "chat_api_url": chat_api_url,
        "execute_the_pipeline": False,
        "use_local_model": False,
        "local_model_name_or_path": "/mnt/public/model/huggingface/Qwen2.5-7B-Instruct",
        "timeout": 3600,
        "max_debug_round": 20
    }
# /mnt/h_h_public/lh/lz/DataFlow/dataflow/example/DataflowAgent/mq_test_data.jsonl
    operator_write_params = {
        "json_file": f"{DATAFLOW_DIR}/dataflow/example/DataflowAgent/mq_test_data.jsonl",
        "py_path": f"{DATAFLOW_DIR}/test/op_test_deepseek-v3.py",
        "api_key": api_key,
        "chat_api_url": chat_api_url,
        "execute_the_operator": True,
        "use_local_model": False,
        "local_model_name_or_path": "/mnt/public/model/huggingface/Qwen2.5-7B-Instruct",
        "timeout": 3600,
        "max_debug_round": 5
    }

    if len(sys.argv) == 2 and sys.argv[1] == "recommend":
        test_req = ChatAgentRequest(
            language="zh",
            target="帮我针对数据推荐一个pipeline!!!",
            model="gpt-4.1",
            sessionKEY="dataflow_demo",
            **pipeline_recommend_params
        )
        resp = asyncio.run(_run_service(test_req))
        print(json.dumps(resp.dict(), ensure_ascii=False, indent=2))
        sys.exit(0) 
    if len(sys.argv) == 2 and sys.argv[1] == "write":
        test_req = ChatAgentRequest(
            language="zh",
            target="我需要一个算子，使用LLMServing对医疗场景的原始题干进行同义改写，生成语义一致但表达不同的新问题，有效增加训练样本多样性，并且输入key是question，输出key是questionPARA,就在原数据上新加入key，不要生成新的行。",
<<<<<<< HEAD
            model="gpt-4.1",
=======
            model="gpt-4o-mini",
>>>>>>> 59d97f85
            sessionKEY="dataflow_demo",
            ** operator_write_params
        )
        resp = asyncio.run(_run_service(test_req))
        print(json.dumps(resp.dict(), ensure_ascii=False, indent=2))
        sys.exit(0)        
    uvicorn.run("test_dataflow_agent:app", host="0.0.0.0", port=8000, reload=True)

    # 我需要一个新的算子，这个算子可以使用MinHash算法进行文本去重!!    
    # 我需要一个算子，能够检测文本中是否包含代码片段或数学公式，并进行格式化。
    # 我需要一个算子，能够自动从文本中提取最能表达主题的关键词。
    # 我需要一个算子，能够检测文本长度和密度。
    # 我需要一个算子，直接使用LLMServing实现语言翻译，把英文翻译成中文！
    # 我需要一个算子，能够通过LLM识别文本中的人名、地名、机构名等命名实体。
    # 我需要一个算子，能够根据文本自动生成相关问题。
    # 我需要一个算子，能够对用户评论进行情感分析并输出积极/消极标签。
    # 我需要一个算子，能够通过LLM自动识别并过滤垃圾广告或灌水内容。
    # 我需要一个算子，直接使用LLMservinf进行总结，能够对输入的长文本自动生成摘要。
    # 我需要一个算子，能够根据给定主题或关键词自动生成新文本。


# 医学："我需要一个算子，使用LLMServing对医疗场景的原始题干进行同义改写，生成语义一致但表达不同的新问题，有效增加训练样本多样性，并且输入key是question，输出key是questionPARA,就在原数据上新加入key，不要生成新的行。",
# 我需要一个算子，使用LLMServing对医疗场景的原始题干进行临床细节扩充，在不影响考点的前提下，插入合理的病史、体格检查或辅助检查结果，增强问题的真实性，并可灵活调节题目难度。输入key是question，输出key是questionCONTEXT。
# 我需要一个算子，使用LLMServing针对医疗选择题，自动生成从题干到标准答案的推理过程（思维链/Chain-of-Thought），以提升模型的推理能力和可解释性。输入key是question，输出key是questionCOT，内容为详细的推理步骤。
# 我需要一个算子，使用LLMServing针对医疗多项选择题，自动生成具有医学迷惑性的干扰选项（错误选项），让错误选项更“像真”，提升模型判别难度。需依据常见临床误区或相近伦理概念设计，输入key是options，输出key是distractorGEN。<|MERGE_RESOLUTION|>--- conflicted
+++ resolved
@@ -95,7 +95,7 @@
         test_req = ChatAgentRequest(
             language="zh",
             target="帮我针对数据推荐一个pipeline!!!",
-            model="gpt-4.1",
+            model="deepseek-v3",
             sessionKEY="dataflow_demo",
             **pipeline_recommend_params
         )
@@ -106,11 +106,7 @@
         test_req = ChatAgentRequest(
             language="zh",
             target="我需要一个算子，使用LLMServing对医疗场景的原始题干进行同义改写，生成语义一致但表达不同的新问题，有效增加训练样本多样性，并且输入key是question，输出key是questionPARA,就在原数据上新加入key，不要生成新的行。",
-<<<<<<< HEAD
-            model="gpt-4.1",
-=======
             model="gpt-4o-mini",
->>>>>>> 59d97f85
             sessionKEY="dataflow_demo",
             ** operator_write_params
         )
