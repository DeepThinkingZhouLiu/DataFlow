--- conflicted
+++ resolved
@@ -137,7 +137,7 @@
             question_key = "instruction",
             answer_key = "generated_cot"
         )
-<<<<<<< HEAD
+        
 # @pytest.mark.gpu
 # def test_reasoning_pipeline_runs_without_errors():
 #     try:
@@ -147,10 +147,4 @@
 #         pytest.fail(f"ReasoningPipeline execution failed with error: {e}")
 if __name__ == "__main__":
     model = ReasoningPipeline()
-    model.forward()
-
-=======
-        
-model = ReasoningPipeline()
-model.forward()
->>>>>>> 36b6b5f3
+    model.forward()